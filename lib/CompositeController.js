/*
 * Copyright 2019 IBM Corp. All Rights Reserved.
 *
 * Licensed under the Apache License, Version 2.0 (the "License");
 * you may not use this file except in compliance with the License.
 * You may obtain a copy of the License at
 *
 *      http://www.apache.org/licenses/LICENSE-2.0
 *
 * Unless required by applicable law or agreed to in writing, software
 * distributed under the License is distributed on an "AS IS" BASIS,
 * WITHOUT WARRANTIES OR CONDITIONS OF ANY KIND, either express or implied.
 * See the License for the specific language governing permissions and
 * limitations under the License.
 */

const objectPath = require('object-path');
const clone = require('clone');

const BaseController = require('./BaseController');


module.exports = class CompositeController extends BaseController {
  constructor(params) {
    params.finalizerString = params.finalizerString || 'children.compositecontroller.deploy.razee.io';
    super(params);
  }

  async finalizerCleanup() {
    // if cleanup fails, do not return successful response => Promise.reject(err) or throw Error(err)
    let children = objectPath.get(this.data, ['object', 'status', 'children'], {});
    let res = await Promise.all(Object.entries(children).map(async ([selfLink, child]) => {
      let reconcile = objectPath.get(child, ['deploy.razee.io/Reconcile']) ||
        objectPath.get(child, ['kapitan.razee.io/Reconcile'], this.reconcileDefault);
      if (reconcile.toLowerCase() == 'true') {
        try {
          await this._deleteChild(selfLink);
          let res = await this.patchSelf({
            status: {
              children: {
                [selfLink]: null
              }
            }
          }, { status: true });
          objectPath.set(this.data, 'object', res);
        } catch (e) {
          return Promise.reject({ selfLink: selfLink, action: 'delete', state: 'fail', error: e.message || e });
        }
      }
    }));
    return res;
  }

  async addChildren(children) {
    if (!Array.isArray(children)) {
      children = [children];
    }
    await Promise.all(children.map(async child => {
      let selfLink = child.selfLink;
      objectPath.del(child, 'selfLink');
      let res = await this.patchSelf({
        status: {
          children: {
            [selfLink]: child
          }
        }
      }, { status: true });
      objectPath.set(this.data, 'object', res); // save latest patch response
      objectPath.set(this.children, [selfLink], child); // save child to mem for cycle reconcile
    }));
  }

  async applyChild(child) {
    if (child.apiVersion.toLowerCase() == 'v1' && child.kind.toLowerCase() == 'list' && Array.isArray(child.items)) {
      try {
        let res = await Promise.all(child.items.map(async item => {
          let applyChildRes = await this.applyChild(item);
          if (!applyChildRes.statusCode || applyChildRes.statusCode < 200 || applyChildRes.statusCode >= 300) {
            return Promise.reject(applyChildRes);
          }
          return applyChildRes;
        }));
        return res[0];
      } catch (e) {
        return e;
      }
    }

    let krm = await this.kubeClass.getKubeResourceMeta(child.apiVersion, child.kind, 'update');
    if (!krm) {
      let ns = objectPath.get(child, 'metadata.namespace');
      let childUri = `${child.apiVersion}/${child.kind}/${ns ? `namespace/${ns}/` : ''}${objectPath.get(child, 'metadata.name')}`;
      return { statusCode: 404, body: { kind: 'Status', apiVersion: 'v1', metadata: {}, status: 'Failure', message: `Unable to find kubernetes resource matching: ${child.apiVersion}/${child.kind}`, reason: 'NotFound', details: { apiVersion: `${child.apiVersion}`, kind: `${child.kind}`, uri: childUri }, code: 404 } };
    }

    let res;
    let reconcile = objectPath.get(child, ['metadata', 'labels', 'deploy.razee.io/Reconcile']) ||
      objectPath.get(child, ['metadata', 'labels', 'kapitan.razee.io/Reconcile'], this.reconcileDefault);
    let mode = objectPath.get(child, ['metadata', 'labels', 'deploy.razee.io/mode']) ||
      objectPath.get(child, ['metadata', 'labels', 'kapitan.razee.io/mode'], 'Apply');
    if (!objectPath.has(child, ['metadata', 'namespace']) && krm.namespaced) {
      objectPath.set(child, ['metadata', 'namespace'], this.namespace);
    }
    let childUri = krm.uri({ name: child.metadata.name, namespace: child.metadata.namespace });
    let childUid = objectPath.get(res, 'body.metadata.uid');

    try {
      switch (mode.toLowerCase()) {
        case 'StrategicMergePatch'.toLowerCase():
          res = await this.apply(krm, child, { mode: 'StrategicMergePatch' });
          break;
        case 'EnsureExists'.toLowerCase():
          res = await this.ensureExists(krm, child);
          break;
        default:
          res = await this.apply(krm, child);
      }
      await this.addChildren({ uid: childUid, selfLink: childUri, 'deploy.razee.io/Reconcile': reconcile });
      this.log.info(`${mode} ${res.statusCode} ${childUri}`);
    } catch (e) {
      res = e;
    }
    return res;
  }

  async reconcileChildren() {
    let newChildren = this.children; // children that were computed this cycle
    let oldChildren = objectPath.get(this.data, ['object', 'status', 'children'], {}); // children that existed at the start of the cycle

    if (Object.entries(newChildren).length < Object.entries(oldChildren).length) {
      this.log.info(`Less children found this cycle then previously (${Object.entries(newChildren).length} < ${Object.entries(oldChildren).length}).. ReconcileChildren called by ${objectPath.get(this.data, ['object', 'metadata', 'selfLink'])}`);
    }

    let res = await Promise.all(Object.entries(oldChildren).map(async ([selfLink, child]) => {
      const newChild = clone(child);
<<<<<<< HEAD
      let reconcile = objectPath.get(child, ['kapitan.razee.io/Reconcile'], this.reconcileDefault);
      let exists = objectPath.get(newChildren, [selfLink], false);
=======
      let reconcile = objectPath.get(child, ['deploy.razee.io/Reconcile']) ||
        objectPath.get(child, ['kapitan.razee.io/Reconcile'], this.reconcileDefault);
      let exists = objectPath.has(newChildren, [selfLink]);
>>>>>>> 93d11909
      if (!exists && reconcile.toLowerCase() == 'true') {
        this.log.info(`${selfLink} no longer applied.. Reconcile ${reconcile.toLowerCase()}.. removing from cluster`);
        try {
          await this._deleteChild(selfLink);
          let res = await this.patchSelf({
            status: {
              children: {
                [selfLink]: null
              }
            }
          }, { status: true });
          objectPath.set(this.data, 'object', res);
        } catch (e) {
          // if fail to delete, keep as a child until next cycle to retry
          newChild.action = 'delete';
          newChild.state = 'fail';
          newChild.selfLink = selfLink;
          newChild.error = e.message || e;
          this.log.error(newChild);
          await this.addChildren(newChild);
        }
      } else if (!exists) {
        this.log.info(`${selfLink} no longer applied.. Reconcile ${reconcile.toLowerCase()}.. leaving on cluster`);
        let res = await this.patchSelf({
          status: {
            children: {
              [selfLink]: null
            }
          }
        }, { status: true });
        objectPath.set(this.data, 'object', res);
      }
    }));
    return res;

  }

  async _deleteChild(child) {
    this.log.info(`Delete ${child}`);
    let opt = { uri: child, simple: false, resolveWithFullResponse: true, method: 'DELETE' };

    let res = await this.kubeResourceMeta.request(opt);
    if (res.statusCode === 404) {
      this.log.debug(`Delete ${res.statusCode} ${opt.uri || opt.url}`);
      return { statusCode: res.statusCode, body: res.body };
    } else if (res.statusCode !== 200) {
      this.log.debug(`Delete ${res.statusCode} ${opt.uri || opt.url}`);
      return Promise.reject({ statusCode: res.statusCode, body: res.body });
    }
    this.log.debug(`Delete ${res.statusCode} ${opt.uri || opt.url}`);
    return { statusCode: res.statusCode, body: res.body };
  }


};<|MERGE_RESOLUTION|>--- conflicted
+++ resolved
@@ -133,14 +133,9 @@
 
     let res = await Promise.all(Object.entries(oldChildren).map(async ([selfLink, child]) => {
       const newChild = clone(child);
-<<<<<<< HEAD
-      let reconcile = objectPath.get(child, ['kapitan.razee.io/Reconcile'], this.reconcileDefault);
-      let exists = objectPath.get(newChildren, [selfLink], false);
-=======
       let reconcile = objectPath.get(child, ['deploy.razee.io/Reconcile']) ||
         objectPath.get(child, ['kapitan.razee.io/Reconcile'], this.reconcileDefault);
       let exists = objectPath.has(newChildren, [selfLink]);
->>>>>>> 93d11909
       if (!exists && reconcile.toLowerCase() == 'true') {
         this.log.info(`${selfLink} no longer applied.. Reconcile ${reconcile.toLowerCase()}.. removing from cluster`);
         try {
